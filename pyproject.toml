[build-system]
requires = ["maturin ~=1.2"]
build-backend = "maturin"

[project]
name = "igua"
<<<<<<< HEAD
version = "0.1.0-alpha.1"
=======
version = "0.1.0-post.1"
>>>>>>> ea677036
description = "Iterative Gene clUster Analysis, a high-throughput method for gene cluster family identification."
readme = 'README.md'
requires-python = ">=3.7"
license = { file = "COPYING" }
authors = [
  { name = "Martin Larralde", email = "martin.larralde@embl.de" },
]
keywords = ["bioinformatics", "clusters", "gene", "family"]
classifiers = [
    "Development Status :: 4 - Beta",
    "Intended Audience :: Developers",
    "Intended Audience :: Science/Research",
    "License :: OSI Approved :: GNU General Public License v3 or later (GPLv3+)",
    "Operating System :: OS Independent",
    "Programming Language :: Rust",
    "Programming Language :: Python :: 3.7",
    "Programming Language :: Python :: 3.8",
    "Programming Language :: Python :: 3.9",
    "Programming Language :: Python :: 3.10",
    "Programming Language :: Python :: 3.11",
    "Programming Language :: Python :: 3.12",
    "Programming Language :: Python :: 3.13",
    "Programming Language :: Python :: Implementation :: CPython",
    "Programming Language :: Python :: Implementation :: PyPy",
    "Topic :: Scientific/Engineering :: Bio-Informatics",
    "Topic :: Scientific/Engineering :: Medical Science Apps.",
    "Typing :: Typed"
]
dependencies = [
    "scipy ~=1.4",
    "gb-io ~=0.3.0",
    "rich >=12.6,<15.0",
    "numpy >=1.0,<3.0",
    "pandas >=1.3,<3.0",
    "anndata >=0.8,<0.12",
    "biopython ~=1.79",
]

[project.urls]
"Homepage" = "https://github.com/zellerlab/IGUA/"
"Bug Tracker" = "https://github.com/zellerlab/IGUA/issues"
"Changelog" = "https://github.com/zellerlab/IGUA/blob/master/CHANGELOG.md"
# "Coverage" = "https://codecov.io/gh/zellerlab/IGUA/"
"Builds" = "https://github.com/zellerlab/IGUA/actions/"
"PyPI" = "https://pypi.org/project/IGUA"

[project.scripts]
igua = "igua.cli:main"

[tool.maturin]
manifest-path = "Cargo.toml"
features = ["extension-module"]
python-source = "."
module-name = "igua.hca"

[tool.cibuildwheel]
skip = ["*-musllinux_i686"]
before-build = "pip install maturin"
#test-command = "python -m unittest tests -v"
build-verbosity = 1
free-threaded-support = false

[tool.cibuildwheel.linux]
environment = { PATH="$PATH:$HOME/.cargo/bin" }
before-all = "curl --proto '=https' --tlsv1.2 -sSf https://sh.rustup.rs | sh /dev/stdin -y"

[tool.coverage.report]
show_missing = true
exclude_lines = [
    "pragma: no cover",
    "if typing.TYPE_CHECKING:",
    "@abc.abstractmethod",
    "@abc.abstractproperty",
    "raise NotImplementedError",
    "return NotImplemented",
    "raise UnexpectedError",
    "raise AllocationError",
]

[tool.mypy]
disallow_any_decorated = true
disallow_any_generics = true
disallow_any_unimported = false
disallow_subclassing_any = false
disallow_untyped_calls = true
disallow_untyped_defs = true
ignore_missing_imports = true
warn_unused_ignores = true
warn_return_any = true<|MERGE_RESOLUTION|>--- conflicted
+++ resolved
@@ -4,11 +4,7 @@
 
 [project]
 name = "igua"
-<<<<<<< HEAD
-version = "0.1.0-alpha.1"
-=======
 version = "0.1.0-post.1"
->>>>>>> ea677036
 description = "Iterative Gene clUster Analysis, a high-throughput method for gene cluster family identification."
 readme = 'README.md'
 requires-python = ">=3.7"
