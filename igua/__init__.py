--- conflicted
+++ resolved
@@ -1,7 +1,3 @@
-<<<<<<< HEAD
-__version__ = "0.1.0-a1"
-=======
 __version__ = "0.1.0"
->>>>>>> ea677036
 __author__ = "Martin Larralde <martin.larralde@embl.de>"
 __license__ = "GPL-3.0-or-later"