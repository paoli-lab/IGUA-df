[package]
name = "igua-hca"
<<<<<<< HEAD
#version = "0.1.0"
=======
>>>>>>> ea677036
edition = "2021"
publish = false

[lib]
crate-type = ["cdylib", "rlib"]
name = "hca"
path = "igua/hca/lib.rs"

[dependencies.pyo3]
version = "0.23"
[dependencies.numpy]
version = "0.23"
features = ["half"]
[dependencies.rayon]
version = "1.7"
[dependencies.kodama]
version = "0.2"
[dependencies.num-traits]
version = "0.2.14"
[dependencies.half]
version = "2.2"
features = ["num-traits"]

[features]
extension-module = ["pyo3/extension-module"]
cpython = []
nightly = []<|MERGE_RESOLUTION|>--- conflicted
+++ resolved
@@ -1,9 +1,5 @@
 [package]
 name = "igua-hca"
-<<<<<<< HEAD
-#version = "0.1.0"
-=======
->>>>>>> ea677036
 edition = "2021"
 publish = false
 
